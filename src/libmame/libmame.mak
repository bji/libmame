--- conflicted
+++ resolved
@@ -49,16 +49,8 @@
 # I don't understand why ld doesn't have an option for linking a bunch of
 # object files into another object file with all relocations done, and yet
 # leaving unresolved symbols unresolved; but it doesn't.
-<<<<<<< HEAD
-LIBMAME = $(OBJ)/libmame.a
-$(LIBMAME): $(LIBMAMEOBJS) $(VERSIONOBJ) $(DRVLIBOBJS) $(DEVLISTOBJ) \
-            $(OSDCOREOBJS) $(LIBEMUOBJS) $(CPUOBJS) $(DASMOBJS) $(SOUNDOBJS) \
-            $(FORMATSOBJS) $(UTILOBJS) $(EXPATOBJS) $(COTHREADOBJS) \
-            $(ZLIBOBJS) $(SOFTFLOATOBJS) $(DRIVLISTOBJ)
-=======
 
 $(LIBMAME): $(LIBMAME_STATIC_OBJS) | $(OBJ)/libmame/libmame_arargs
->>>>>>> 2f5c459f
 			$(ECHO) Archiving $@...
 			$(AR) @$(OBJ)/libmame/libmame_arargs
 
@@ -70,33 +62,19 @@
 
 ifdef SYMBOLS
 
-<<<<<<< HEAD
-LIBMAME = $(OBJ)/libmame$(SHLIB)
 $(LIBMAME): $(LIBMAMEOBJS) $(VERSIONOBJ) $(DRIVLISTOBJ) $(DEVLISTOBJ) \
             $(DRVLIBS) $(LIBOSD) $(LIBCPU) $(LIBEMU) $(LIBDASM) $(LIBSOUND) \
             $(LIBUTIL) $(EXPAT) $(SOFTFLOAT) $(FORMATS_LIB) $(COTHREAD) \
             $(LIBOCORE) $(ZLIB)
-=======
-$(LIBMAME): $(LIBMAMEOBJS) $(VERSIONOBJ) $(DRIVLISTOBJ) $(DRVLIBS) $(LIBOSD) \
-            $(LIBCPU) $(LIBEMU) $(LIBDASM) $(LIBSOUND) $(LIBUTIL) $(EXPAT) \
-            $(SOFTFLOAT) $(FORMATS_LIB) $(COTHREAD) $(LIBOCORE) $(ZLIB)
->>>>>>> 2f5c459f
 			$(ECHO) Linking $@...
 			$(LD) $(LDFLAGS) -shared -o $@ $^ -lpthread
 
 else
 
-<<<<<<< HEAD
-LIBMAME = $(OBJ)/libmame$(SHLIB)
 $(LIBMAME): $(LIBMAMEOBJS) $(VERSIONOBJ) $(DRIVLISTOBJ) $(DEVLISTOBJ) \
             $(DRVLIBS) $(LIBOSD) $(LIBCPU) $(LIBEMU) $(LIBDASM) $(LIBSOUND) \
             $(LIBUTIL) $(EXPAT) $(SOFTFLOAT) $(FORMATS_LIB) $(COTHREAD) \
             $(LIBOCORE) $(ZLIB)
-=======
-$(LIBMAME): $(LIBMAMEOBJS) $(VERSIONOBJ) $(DRIVLISTOBJ) $(DRVLIBS) $(LIBOSD) \
-            $(LIBCPU) $(LIBEMU) $(LIBDASM) $(LIBSOUND) $(LIBUTIL) $(EXPAT) \
-            $(SOFTFLOAT) $(FORMATS_LIB) $(COTHREAD) $(LIBOCORE) $(ZLIB)
->>>>>>> 2f5c459f
 			$(ECHO) Linking $@...
 			$(LD) $(LDFLAGS) -shared -Wl,--version-script=$(VERSION_SCRIPT) \
                 -o $@ $^ -lpthread
